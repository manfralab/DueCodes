import time
import numpy as np
import pandas as pd
import itertools

from qcodes.instrument.base import Instrument
from qcodes.instrument.channel import ChannelList
from qcodes.dataset.measurements import Measurement

from shockley import get_data_from_ds
from shockley.drivers.devices.generic import _dfdx, Contact, Gate, \
                                             LCC_MAP, DIRECT_MAP
from shockley.sweeps import do1d

from shockplot import start_listener, listener_is_running
from shockplot.qcodes_dataset import QCSubscriber


class HallBar(Instrument):

    def __init__(self, name, ohmics=None, gate=None,
                 chip_carrier=None, dev_store='./_dev_store', **kwargs):

        # make sure the instrument and measurement attributes
        # exist but are None unless added explicitly
        self._mdac = None
        self._current = None
        self._volt = None
        self._vxx = None
        self._vxy = None

        if chip_carrier is None:
            self.pin_map = DIRECT_MAP
        elif chip_carrier=='lcc':
            self.pin_map = LCC_MAP
        else:
            raise ValueError('pin to MDAC mapping not defined')

        self.dev_store = Path(dev_store).resolve()
        self.dev_store.mkdir(parents=True, exist_ok=True)

        super().__init__(name, **kwargs)

        ### Ohmics/Gate setup ###
        if gate is None:
            raise ValueError('define a gate contact')
        else:
            g = DummyChan(self, f'{self.name}_gate', gate)
            self.add_submodule('gate', g)
            self.add_parameter('gate_pin',
                            label='Gate Pin',
                            set_cmd=None,
                            initial_value=gate)

        ### create dummy ohmic submodule(s)
        if ohmics is None:
            raise ValueError('define ohmic contacts')
        else:
            self.add_parameter('ohmic_pins',
                            label='Ohmic Pins',
                            set_cmd=None,
                            initial_value=ohmics,
                            validators=Lists(Ints()))

            ohms = ChannelList(self, "Ohmics", DummyChan,
                                   snapshotable=True)
            for i, o in enumerate(self.ohmic_pins()):
                ohm = DummyChan(self, f'{self.name}_ohmic{i}', o)
                ohms.append(ohm)
            ohms.lock()
            self.add_submodule('ohmics', ohms)

        ### add FET submodules ###
<<<<<<< HEAD
    #     self.segments = [None]*len(self.source_pins())
    #     for i, s in enumerate(self.source_pins()):
    #         s_name = f'{name}_segment{i}'
    #         try:
    #             inst = Instrument.find_instrument(s_name)
    #             inst.close()
    #             print('\t...closed')
    #         except Exception as e:
    #             # print(f'exception when closing: {e}')
    #             pass
    #
    #         self.segments[i] = SingleFET(s_name, source=s, drain=self.drain_pin(), gate=self.gate_pin(), chip_carrier=chip_carrier)
    #         self.add_submodule(f'segment{i}', self.segments[i])
    #
    # def add_instruments(self, mdac=None, smu_curr=None, smu_volt=None, xx_volt=None, xy_volt=None):
    #     ''' add instruments to make measurements. this is optional if you are
    #         only loading the device for analysis. '''
    #
    #     if (mdac is None) or (smu_curr is None):
    #         print('[WARNING]: instruments not loaded. provide MDAC and SMU_CURR.')
    #         return None
    #
    #     self._mdac = mdac
    #     self._current = smu_curr
    #     self._volt = smu_volt
    #     if self._volt is not None:
    #         self._volt.step = 0.005
    #         self._volt.inter_delay = 0.01
    #
    #     # overwrite dummy gate submodule
    #     g = Gate(self, f'{self.name}_gate', self.gate_pin())
    #     del self.submodules['gate']
    #     self.add_submodule('gate', g)
    #     self.gate.voltage.step = 0.005
    #     self.gate.voltage.inter_delay = 0.01
    #     self.gate._set_limits(minlimit=-5.0, maxlimit=5.0, ratelimit=5.0)
    #     self.gate_step_coarse = 0.02 # V
    #     self.gate_step_fine = 0.001 # V
    #     self.gate_delay = 0.05
    #
    #     # overwrite dummy drain submodule
    #     d = Contact(self, f'{self.name}_drain', self.drain_pin())
    #     del self.submodules['drain']
    #     self.add_submodule('drain', d)
    #     self.drain.voltage.step = 0.005
    #     self.drain.voltage.inter_delay = 0.01
    #     self.drain._set_limits(minlimit=-0.5, maxlimit=0.5, ratelimit=5.0)
    #
    #     # overwrite dummy source submodules
    #     srcs = ChannelList(self, "Sources", Contact,
    #                            snapshotable=True)
    #     for i, s in enumerate(self.source_pins()):
    #         src = Contact(self, f'{self.name}_segment{i}_source', s)
    #         srcs.append(src)
    #     srcs.lock()
    #     del self.submodules['sources']
    #     self.add_submodule('sources', srcs)
    #     for src in self.sources:
    #         src.voltage.step = 0.005
    #         src.voltage.inter_delay = 0.01
    #         src._set_limits(minlimit=-0.5, maxlimit=0.5, ratelimit=5.0)
    #
    #     for i, (seg, src) in enumerate(zip(self.segments, self.sources)):
    #         seg._mdac = self._mdac
    #         seg._current = self._current; seg._volt = self._volt
    #         seg.drain = self.drain; seg.gate = self.gate
    #         seg.source = src
    #         seg.connect = lambda: self._connect_segment(i)
    #         seg.disconnect = lambda: self._disconnect_segment(i)
    #         seg.meas_gate_leak = self.meas_gate_leak
    #
    #         try:
    #             seg.load()
    #         except FileNotFoundError:
    #             pass
    #
    # def close(self):
    #     # overwrite default close() so that this closes all of the individual wires as well
    #     for seg in self.segments:
    #         if seg is not None:
    #             seg.close()
    #
    #     super().close()
    #
    # def _connect_segment(self, i):
    #
    #     # should already be connected
    #     self.gate.microd_to_dac()
    #     self.drain.microd_to_bus()
    #
    #     self.sources[j].voltage(0.0)
    #     self.sources[i].microd_to_dac()
    #
    #     # float the other sources
    #     for j in [n for n in range(0,4) if n!=i]:
    #         self.sources[j].voltage(0.0)
    #         self.sources[j].microd_float()
    #
    #
    # def _disconnect_segment(self, i):
    #     self.sources[i].voltage(0.0)
    #     self.sources[i].microd_float()
    #
    # def disconnect(self):
    #
    #     self.drain.terminate()
    #
    #     for j in range(0,4):
    #         self.sources[j].voltage(0.0)
    #         self.sources[j].terminate()
    #
    # def as_dataframe(self):
    #     # concatenate all the DataFrames from each segment
    #     frames = []
    #     for seg in self.segments:
    #         frames.append(seg.as_dataframe())
    #
    #     df = pd.concat(frames)
    #     del df['connect']
    #     return df
    #
    # def meas_gate_leak(self, overwrite = False):
    #
    #     seg0 = self.segments[0]
    #     if (overwrite==False) and (seg0.gate_max.val() is not None):
    #         run_id = self.segments[0].gate_max.run_id()
    #         print(f'Gate leakage for {self.name} already measured in run {run_id}.')
    #         return run_id
    #
    #     if not listener_is_running():
    #         start_listener()
    #
    #     if self._volt:
    #         volt_set = self._volt
    #         self.drain.terminate()
    #         for src in self.sources:
    #             src.terminate()
    #         self.gate.microd_to_bus()
    #     else:
    #         volt_set = self.gate.voltage
    #         self.drain.microd_to_bus()
    #         for src in self.sources:
    #             src.microd_float()
    #         self.gate.microd_to_dac()
    #
    #     run_id, vmax = _meas_gate_leak(volt_set, self._current, self.gate_step_coarse,
    #                                    self.gate._get_maxlimit(), self.gate_delay,
    #                                    di_limit=seg0.leakage_threshold(), compliance=0.5e-9)
    #
    #
    #     for seg in self.segments:
    #         # record results
    #         seg.gate_leak_runid.append(run_id)
    #         seg.gate_min.val(min(-1*vmax, -1*self.gate_step_coarse))
    #         seg.gate_min.run_id(run_id)
    #         seg.gate_max.val(max(vmax, self.gate_step_coarse))
    #         seg.gate_max.run_id(run_id)
    #
    #         # adjust limits
    #         seg.V_open(min(seg.gate_max.val(), seg.V_open()))
    #         seg.gate._set_limits(minlimit=seg.gate_min.val(), maxlimit=seg.gate_max.val())
    #
    #         if vmax < 0.5:
    #             seg.gate.failed(True)
    #
    #         seg.save()
    #
    #     return run_id

    # ''' 2 probe checks for Hall bar at zero field '''
    #
    # def __init__(self, name, md, smu_curr, ohmics=None, gate=None,
    #              smu_volt=None, chip_carrier=None, **kwargs):
    #     '''
    #     This assumes I have an SMU connected to the bus of the MDAC
    #     and the cryostat is directly connected to the MDAC microd connections.
    #
    #     Args:
    #         name (str): the name of the device
    #         md (MDAC): MDAC that the device is connected to
    #         smu_curr (qcodes.Parameter): qcodes parameter to measure current
    #         smu_volt (qcodes.Parameter): qcodes parameter to set voltage on SMU
    #         source (int): socket number of source contact
    #         drain (int): socket number of drain contact
    #         gate (int): socket number of gate
    #         chip_carrier (str): type of chip carrier used
    #                             (allows for mapping between socket numbers and MDAC numbers)
    #
    #         **kwargs are passed to qcodes.instrument.base.Instrument
    #     '''
    #
    #     self._mdac = md
    #     self._current = smu_curr
    #     self._volt = smu_volt
    #     if self._volt is not None:
    #         self._volt.step = 0.005
    #         self._volt.inter_delay = 0.01
    #
    #     self.COND_QUANT =  7.748091729e-5 # Siemens
    #
    #     if chip_carrier is None:
    #         self._pin_map = DIRECT_MAP
    #     elif chip_carrier=='lcc':
    #         self._pin_map = LCC_MAP
    #     else:
    #         raise ValueError('pin to MDAC mapping not defined')
    #
    #     super().__init__(name, **kwargs)
    #
    #     ### check some inputs ###
    #     if ohmics is None:
    #         # this is only a kwarg for readability
    #         raise ValueError('define list of ohmic contacts')
    #     else:
    #         self.contacts_list = ohmics
    #
    #     if gate is None:
    #         # this is only a kwarg for readability
    #         raise ValueError('define a gate contact')
    #
    #     ### create ohmic submodule(s)
    #     contacts = ChannelList(self, "Conacts", Contact,
    #                            snapshotable=True)
    #
    #     for c in self.contacts_list:
    #         contact = Contact(self,'{}_c{:02}'.format(name, c), c)
    #         contacts.append(contact)
    #         self.add_submodule('c{:02}'.format(c), contact)
    #     contacts.lock()
    #     self.add_submodule('contacts', contacts)
    #
    #     ### create gate submodule
    #     g = Gate(self, f'{name}_gate', gate)
    #     self.add_submodule('gate', g)
    #
    #     self.failed = False
    #     self.contacts_failed = [False for o in self.contacts_list]
    #     self.v_bias = 1e-3 # V
    #     self.V_open = 3.0 # V
    #     self.gate_leak_thresh = 400e-12 # A
    #     self.r_limit = 2e6 # enough to distingush from leakage current @ 1mV bias
    #     self.hysteresis_swing = [0.5, 1.0, 1.5]
    #
    #     self.gate.voltage.step = 0.005
    #     self.gate.voltage.inter_delay = 0.01
    #     self.gate._set_limits(minlimit=-5.0, maxlimit=5.0, ratelimit=5.0)
    #     self.gate_min = None
    #     self.gate_max = None
    #     self.gate_step_coarse = 0.02 # V
    #     self.gate_step_fine = 0.001 # V
    #     self.gate_delay = 0.05
    #
    #     for ohm in self.contacts:
    #         ohm.voltage.step = 0.005
    #         ohm.voltage.inter_delay = 0.01
    #         ohm._set_limits(minlimit=-0.5, maxlimit=0.5, ratelimit=5.0)
    #
    #     self.gate_leak_runid = []
    #     self.pinchoff_runid = []
    #     self.ss_runid = []
    #     self.hysteresis_runid = []
    #
    # def disconnect(self):
    #
    #     self.contacts.voltage(0.0)
    #     self.contacts.microd_float()
    #
    # def meas_gate_leak(self, compliance=2e-9, plot_logs=False, write_period=0.1):
    #
    #     if not listener_is_running():
    #         start_listener()
    #
    #     volt_limit = self.gate._get_maxlimit()
    #     volt_step = self.gate_step_coarse
    #     curr_limit = self.gate_leak_thresh
    #
    #     meas = Measurement()
    #     meas.write_period = write_period
    #
    #     if self._volt:
    #         volt_set = self._volt
    #     else:
    #         volt_set = self.gate.voltage
    #
    #     meas.register_parameter(volt_set)
    #     volt_set.post_delay = 0
    #
    #     meas.register_parameter(self._current, setpoints=(volt_set,))
    #
    #     with meas.run() as ds:
    #
    #         plot_subscriber = QCSubscriber(ds.dataset, volt_set, [self._current],
    #                                        grid=None, log=plot_logs)
    #         ds.dataset.subscribe(plot_subscriber)
    #
    #         curr = np.array([])
    #         for vg in np.arange(0, volt_limit+volt_step, volt_step):
    #
    #             volt_set.set(vg)
    #             time.sleep(self.gate_delay)
    #
    #             curr = np.append(curr, self._current.get())
    #             ds.add_result((volt_set, vg),
    #                           (self._current, curr[-1]))
    #
    #             if vg>0:
    #                 if np.abs(curr.max() - curr.min()) > curr_limit:
    #                     print('Leakage current limit exceeded!')
    #                     vmax = vg-volt_step # previous step was the limit
    #                     break
    #                 elif np.abs(curr[-1])>compliance:
    #                     print('Current compliance level exceeded!')
    #                     vmax = vg-volt_step # previous step was the limit
    #                     break
    #         else:
    #             vmax = volt_limit
    #
    #         for vg in np.arange(vmax, 0, -1*volt_step):
    #
    #             volt_set.set(vg)
    #             time.sleep(self.gate_delay)
    #
    #             curr = np.append(curr, self._current.get())
    #             ds.add_result((volt_set, vg),
    #                           (self._current, curr[-1]))
    #
    #         self.gate_min = min(-1*vmax, -1*self.gate_step_coarse)
    #         self.gate_max = max(vmax, self.gate_step_coarse)
    #         self.gate._set_limits(minlimit=self.gate_min, maxlimit=self.gate_max)
    #         self.V_open = min(self.gate_max, self.V_open)
    #         self.gate_leak_runid.append(ds.run_id)
    #
    #         if vmax < 0.5:
    #             self.failed  = True
    #         else:
    #             self.failed = False
    #
    #     return self.gate_min, self.gate_max
    #
    # def meas_connectivity(self):
    #     ''' test pairs of contacts to see what is connected '''
    #
    #     self.gate.microd_to_dac()
    #     self.gate.voltage(self.V_open)
    #     self.contacts.voltage(0.0)
    #     self.contacts.microd_float()
    #
    #     mi = pd.MultiIndex.from_tuples(
    #             list(itertools.combinations(self.contacts_list,2)))
    #     df = pd.DataFrame(index=mi, columns=['runid', 'resistance'])
    #
    #     xarray = np.linspace(-0.025, 0.025, 251)
    #     for pair in itertools.combinations(self.contacts,2):
    #
    #         s = pair[1].chip_number()
    #         d = pair[0].chip_number()
    #         print(f'{s}->{d}')
    #
    #         pair[0].microd_to_bus()
    #         pair[1].microd_to_dac()
    #
    #         runid = do1d(pair[1].voltage, xarray, 0.05, self._current)
    #
    #         dd = get_data_from_ds(runid, self._current.name, dtype='numpy')
    #
    #         bias = dd['x']['vals']
    #         current = dd['y']['vals']
    #         popt = np.polyfit(bias, current, 1)
    #         R = 1/popt[0]
    #         df.loc[d,s] = [runid,R]
    #
    #         pair[1].voltage(0.0)
    #         pair[1].microd_float()
    #         pair[0].microd_float()
    #
    #     idx = df[(df['resistance']<self.r_limit) & (df['resistance']>0)].index.values
    #     working = list(set(c for row in idx for c in row)) # list of working contacts
    #
    #     # update list of failed contacts
    #     self.contacts_failed = [False if c in working else True for c in self.contacts_list]
=======
        pairs = itertools.combinations(self.ohmics,2)
        self.segments = [None]*len(pairs)
        for i, pair in enumerate(pairs):
            s = pair[1].chip_number()
            d = pair[0].chip_number()

            s_name = f'{name}_segment{i}'
            try:
                inst = Instrument.find_instrument(s_name)
                inst.close()
                # print('\t...closed')
            except Exception as e:
                # print(f'exception when closing: {e}')
                pass

            self.segments[i] = SingleFET(s_name, source=s, drain=d, gate=self.gate_pin(), chip_carrier=chip_carrier)
            self.add_submodule(f'segment{i}', self.segments[i])

    def add_instruments_2probe(self, mdac=None, smu_curr=None, smu_volt=None):
        ''' add instruments to make measurements. this is optional if you are
            only loading the device for analysis. '''

        if (mdac is None) or (smu_curr is None):
            print('[WARNING]: instruments not loaded. provide at MDAC and SMU_CURR. (SMU_VOLT optional).')
            return None

        self._mdac = None
        self._current = None
        self._volt = None

        # overwrite dummy gate submodule
        g = Gate(self, f'{self.name}_gate', self.gate_pin())
        del self.submodules['gate']
        self.add_submodule('gate', g)
        self.gate.voltage.step = 0.005
        self.gate.voltage.inter_delay = 0.01
        self.gate._set_limits(minlimit=-5.0, maxlimit=5.0, ratelimit=5.0)
        self.gate_step_coarse = 0.02 # V
        self.gate_step_fine = 0.001 # V
        self.gate_delay = 0.05

        # overwrite dummy source submodules
        ohms = ChannelList(self, "Ohmics", Contact,
                               snapshotable=True)
        for i, o in enumerate(self.ohmic_pins()):
            ohm = Contact(self, f'{self.name}_ohmic{i}', o)
            ohms.append(ohm)
        ohms.lock()
        del self.submodules['ohmics']
        self.add_submodule('ohmics', ohms)

        for o in self.ohmics:
            o.voltage.step = 0.005
            o.voltage.inter_delay = 0.01
            o._set_limits(minlimit=-0.5, maxlimit=0.5, ratelimit=5.0)

        for i, (seg, pair) in enumerate(zip(self.segments, itertools.combinations(self.ohmics,2))):
            s = pair[1].chip_number()
            d = pair[0].chip_number()
            seg._mdac = self._mdac
            seg._current = self._current; seg._volt = self._volt
            seg.drain = d; seg.source = s
            seg.gate = self.gate
            seg.connect = lambda: self._connect_segment(i)
            seg.disconnect = lambda: self._disconnect_segment(i)
            seg.meas_gate_leak = self.meas_gate_leak

            try:
                seg.load()
            except FileNotFoundError:
                pass

    def add_instruments_4probe(xx_volt=None, xy_volt=None,
                               magx=None, magy=None, magz=None)

        # load lockin parameters for 4-probe hall measurements
        if (xx_volt is None) or (xy_volt is None):
            print('[WARNING]: instruments not loaded. provide at MDAC and SMU_CURR. (SMU_VOLT optional).')
            return None

        self._vxx = xx_volt
        self._vxy = xy_volt


    def close(self):
        # overwrite default close() so that this closes all of the individual wires as well
        for seg in self.segments:
            if seg is not None:
                seg.close()

        super().close()

    def _connect_segment(self, i):

        self.gate.microd_to_dac() # should already be connected

        self.segments[i].drain.microd_to_bus()

        self.segments[i].source.voltage(0.0)
        self.segments[i].source.microd_to_dac()

        # float the other sources
        s = self.segments[i].source.chip_number()
        d = self.segments[i].drain.chip_number()
        for o on self.ohmics:
            if o.chip_number not in [s, d]:
                o.microd_float()

    def _disconnect_segment(self, i):
        self.segments[i].source.voltage(0.0)
        self.segments[i].source.microd_float()
        self.segments[i].drain.microd_float()

    def disconnect(self):

        for o in self.ohmics:
            o.voltage(0.0)
            o.terminate()

    def as_dataframe(self):
        # concatenate all the DataFrames from each segment
        frames = []
        for seg in self.segments:
            frames.append(seg.as_dataframe())

        df = pd.concat(frames)
        del df['connect']
        return df

    def meas_gate_leak(self, overwrite = False):

        seg0 = self.segments[0]
        if (overwrite==False) and (seg0.gate_max.val() is not None):
            run_id = self.segments[0].gate_max.run_id()
            print(f'Gate leakage for {self.name} already measured in run {run_id}.')
            return run_id

        if not listener_is_running():
            start_listener()

        if self._volt:
            volt_set = self._volt
            for o in self.ohmics:
                o.terminate()
            self.gate.microd_to_bus()
        else:
            volt_set = self.gate.voltage
            self.ohmics[-1].microd_to_bus()
            for o in self.ohmics[:-1]:
                o.microd_float()
            self.gate.microd_to_dac()

        run_id, vmax = _meas_gate_leak(volt_set, self._current, self.gate_step_coarse,
                                       self.gate._get_maxlimit(), self.gate_delay,
                                       di_limit=seg0.leakage_threshold(), compliance=0.5e-9)

        for seg in self.segments:
            # record results
            seg.gate_leak_runid.append(run_id)
            seg.gate_min.val(min(-1*vmax, -1*self.gate_step_coarse))
            seg.gate_min.run_id(run_id)
            seg.gate_max.val(max(vmax, self.gate_step_coarse))
            seg.gate_max.run_id(run_id)

            # adjust limits
            seg.V_open(min(seg.gate_max.val(), seg.V_open()))
            seg.gate._set_limits(minlimit=seg.gate_min.val(), maxlimit=seg.gate_max.val())

            if vmax < 0.5:
                seg.gate.failed(True)

            seg.save()

        return run_id
>>>>>>> 705c30c8
<|MERGE_RESOLUTION|>--- conflicted
+++ resolved
@@ -71,388 +71,6 @@
             self.add_submodule('ohmics', ohms)
 
         ### add FET submodules ###
-<<<<<<< HEAD
-    #     self.segments = [None]*len(self.source_pins())
-    #     for i, s in enumerate(self.source_pins()):
-    #         s_name = f'{name}_segment{i}'
-    #         try:
-    #             inst = Instrument.find_instrument(s_name)
-    #             inst.close()
-    #             print('\t...closed')
-    #         except Exception as e:
-    #             # print(f'exception when closing: {e}')
-    #             pass
-    #
-    #         self.segments[i] = SingleFET(s_name, source=s, drain=self.drain_pin(), gate=self.gate_pin(), chip_carrier=chip_carrier)
-    #         self.add_submodule(f'segment{i}', self.segments[i])
-    #
-    # def add_instruments(self, mdac=None, smu_curr=None, smu_volt=None, xx_volt=None, xy_volt=None):
-    #     ''' add instruments to make measurements. this is optional if you are
-    #         only loading the device for analysis. '''
-    #
-    #     if (mdac is None) or (smu_curr is None):
-    #         print('[WARNING]: instruments not loaded. provide MDAC and SMU_CURR.')
-    #         return None
-    #
-    #     self._mdac = mdac
-    #     self._current = smu_curr
-    #     self._volt = smu_volt
-    #     if self._volt is not None:
-    #         self._volt.step = 0.005
-    #         self._volt.inter_delay = 0.01
-    #
-    #     # overwrite dummy gate submodule
-    #     g = Gate(self, f'{self.name}_gate', self.gate_pin())
-    #     del self.submodules['gate']
-    #     self.add_submodule('gate', g)
-    #     self.gate.voltage.step = 0.005
-    #     self.gate.voltage.inter_delay = 0.01
-    #     self.gate._set_limits(minlimit=-5.0, maxlimit=5.0, ratelimit=5.0)
-    #     self.gate_step_coarse = 0.02 # V
-    #     self.gate_step_fine = 0.001 # V
-    #     self.gate_delay = 0.05
-    #
-    #     # overwrite dummy drain submodule
-    #     d = Contact(self, f'{self.name}_drain', self.drain_pin())
-    #     del self.submodules['drain']
-    #     self.add_submodule('drain', d)
-    #     self.drain.voltage.step = 0.005
-    #     self.drain.voltage.inter_delay = 0.01
-    #     self.drain._set_limits(minlimit=-0.5, maxlimit=0.5, ratelimit=5.0)
-    #
-    #     # overwrite dummy source submodules
-    #     srcs = ChannelList(self, "Sources", Contact,
-    #                            snapshotable=True)
-    #     for i, s in enumerate(self.source_pins()):
-    #         src = Contact(self, f'{self.name}_segment{i}_source', s)
-    #         srcs.append(src)
-    #     srcs.lock()
-    #     del self.submodules['sources']
-    #     self.add_submodule('sources', srcs)
-    #     for src in self.sources:
-    #         src.voltage.step = 0.005
-    #         src.voltage.inter_delay = 0.01
-    #         src._set_limits(minlimit=-0.5, maxlimit=0.5, ratelimit=5.0)
-    #
-    #     for i, (seg, src) in enumerate(zip(self.segments, self.sources)):
-    #         seg._mdac = self._mdac
-    #         seg._current = self._current; seg._volt = self._volt
-    #         seg.drain = self.drain; seg.gate = self.gate
-    #         seg.source = src
-    #         seg.connect = lambda: self._connect_segment(i)
-    #         seg.disconnect = lambda: self._disconnect_segment(i)
-    #         seg.meas_gate_leak = self.meas_gate_leak
-    #
-    #         try:
-    #             seg.load()
-    #         except FileNotFoundError:
-    #             pass
-    #
-    # def close(self):
-    #     # overwrite default close() so that this closes all of the individual wires as well
-    #     for seg in self.segments:
-    #         if seg is not None:
-    #             seg.close()
-    #
-    #     super().close()
-    #
-    # def _connect_segment(self, i):
-    #
-    #     # should already be connected
-    #     self.gate.microd_to_dac()
-    #     self.drain.microd_to_bus()
-    #
-    #     self.sources[j].voltage(0.0)
-    #     self.sources[i].microd_to_dac()
-    #
-    #     # float the other sources
-    #     for j in [n for n in range(0,4) if n!=i]:
-    #         self.sources[j].voltage(0.0)
-    #         self.sources[j].microd_float()
-    #
-    #
-    # def _disconnect_segment(self, i):
-    #     self.sources[i].voltage(0.0)
-    #     self.sources[i].microd_float()
-    #
-    # def disconnect(self):
-    #
-    #     self.drain.terminate()
-    #
-    #     for j in range(0,4):
-    #         self.sources[j].voltage(0.0)
-    #         self.sources[j].terminate()
-    #
-    # def as_dataframe(self):
-    #     # concatenate all the DataFrames from each segment
-    #     frames = []
-    #     for seg in self.segments:
-    #         frames.append(seg.as_dataframe())
-    #
-    #     df = pd.concat(frames)
-    #     del df['connect']
-    #     return df
-    #
-    # def meas_gate_leak(self, overwrite = False):
-    #
-    #     seg0 = self.segments[0]
-    #     if (overwrite==False) and (seg0.gate_max.val() is not None):
-    #         run_id = self.segments[0].gate_max.run_id()
-    #         print(f'Gate leakage for {self.name} already measured in run {run_id}.')
-    #         return run_id
-    #
-    #     if not listener_is_running():
-    #         start_listener()
-    #
-    #     if self._volt:
-    #         volt_set = self._volt
-    #         self.drain.terminate()
-    #         for src in self.sources:
-    #             src.terminate()
-    #         self.gate.microd_to_bus()
-    #     else:
-    #         volt_set = self.gate.voltage
-    #         self.drain.microd_to_bus()
-    #         for src in self.sources:
-    #             src.microd_float()
-    #         self.gate.microd_to_dac()
-    #
-    #     run_id, vmax = _meas_gate_leak(volt_set, self._current, self.gate_step_coarse,
-    #                                    self.gate._get_maxlimit(), self.gate_delay,
-    #                                    di_limit=seg0.leakage_threshold(), compliance=0.5e-9)
-    #
-    #
-    #     for seg in self.segments:
-    #         # record results
-    #         seg.gate_leak_runid.append(run_id)
-    #         seg.gate_min.val(min(-1*vmax, -1*self.gate_step_coarse))
-    #         seg.gate_min.run_id(run_id)
-    #         seg.gate_max.val(max(vmax, self.gate_step_coarse))
-    #         seg.gate_max.run_id(run_id)
-    #
-    #         # adjust limits
-    #         seg.V_open(min(seg.gate_max.val(), seg.V_open()))
-    #         seg.gate._set_limits(minlimit=seg.gate_min.val(), maxlimit=seg.gate_max.val())
-    #
-    #         if vmax < 0.5:
-    #             seg.gate.failed(True)
-    #
-    #         seg.save()
-    #
-    #     return run_id
-
-    # ''' 2 probe checks for Hall bar at zero field '''
-    #
-    # def __init__(self, name, md, smu_curr, ohmics=None, gate=None,
-    #              smu_volt=None, chip_carrier=None, **kwargs):
-    #     '''
-    #     This assumes I have an SMU connected to the bus of the MDAC
-    #     and the cryostat is directly connected to the MDAC microd connections.
-    #
-    #     Args:
-    #         name (str): the name of the device
-    #         md (MDAC): MDAC that the device is connected to
-    #         smu_curr (qcodes.Parameter): qcodes parameter to measure current
-    #         smu_volt (qcodes.Parameter): qcodes parameter to set voltage on SMU
-    #         source (int): socket number of source contact
-    #         drain (int): socket number of drain contact
-    #         gate (int): socket number of gate
-    #         chip_carrier (str): type of chip carrier used
-    #                             (allows for mapping between socket numbers and MDAC numbers)
-    #
-    #         **kwargs are passed to qcodes.instrument.base.Instrument
-    #     '''
-    #
-    #     self._mdac = md
-    #     self._current = smu_curr
-    #     self._volt = smu_volt
-    #     if self._volt is not None:
-    #         self._volt.step = 0.005
-    #         self._volt.inter_delay = 0.01
-    #
-    #     self.COND_QUANT =  7.748091729e-5 # Siemens
-    #
-    #     if chip_carrier is None:
-    #         self._pin_map = DIRECT_MAP
-    #     elif chip_carrier=='lcc':
-    #         self._pin_map = LCC_MAP
-    #     else:
-    #         raise ValueError('pin to MDAC mapping not defined')
-    #
-    #     super().__init__(name, **kwargs)
-    #
-    #     ### check some inputs ###
-    #     if ohmics is None:
-    #         # this is only a kwarg for readability
-    #         raise ValueError('define list of ohmic contacts')
-    #     else:
-    #         self.contacts_list = ohmics
-    #
-    #     if gate is None:
-    #         # this is only a kwarg for readability
-    #         raise ValueError('define a gate contact')
-    #
-    #     ### create ohmic submodule(s)
-    #     contacts = ChannelList(self, "Conacts", Contact,
-    #                            snapshotable=True)
-    #
-    #     for c in self.contacts_list:
-    #         contact = Contact(self,'{}_c{:02}'.format(name, c), c)
-    #         contacts.append(contact)
-    #         self.add_submodule('c{:02}'.format(c), contact)
-    #     contacts.lock()
-    #     self.add_submodule('contacts', contacts)
-    #
-    #     ### create gate submodule
-    #     g = Gate(self, f'{name}_gate', gate)
-    #     self.add_submodule('gate', g)
-    #
-    #     self.failed = False
-    #     self.contacts_failed = [False for o in self.contacts_list]
-    #     self.v_bias = 1e-3 # V
-    #     self.V_open = 3.0 # V
-    #     self.gate_leak_thresh = 400e-12 # A
-    #     self.r_limit = 2e6 # enough to distingush from leakage current @ 1mV bias
-    #     self.hysteresis_swing = [0.5, 1.0, 1.5]
-    #
-    #     self.gate.voltage.step = 0.005
-    #     self.gate.voltage.inter_delay = 0.01
-    #     self.gate._set_limits(minlimit=-5.0, maxlimit=5.0, ratelimit=5.0)
-    #     self.gate_min = None
-    #     self.gate_max = None
-    #     self.gate_step_coarse = 0.02 # V
-    #     self.gate_step_fine = 0.001 # V
-    #     self.gate_delay = 0.05
-    #
-    #     for ohm in self.contacts:
-    #         ohm.voltage.step = 0.005
-    #         ohm.voltage.inter_delay = 0.01
-    #         ohm._set_limits(minlimit=-0.5, maxlimit=0.5, ratelimit=5.0)
-    #
-    #     self.gate_leak_runid = []
-    #     self.pinchoff_runid = []
-    #     self.ss_runid = []
-    #     self.hysteresis_runid = []
-    #
-    # def disconnect(self):
-    #
-    #     self.contacts.voltage(0.0)
-    #     self.contacts.microd_float()
-    #
-    # def meas_gate_leak(self, compliance=2e-9, plot_logs=False, write_period=0.1):
-    #
-    #     if not listener_is_running():
-    #         start_listener()
-    #
-    #     volt_limit = self.gate._get_maxlimit()
-    #     volt_step = self.gate_step_coarse
-    #     curr_limit = self.gate_leak_thresh
-    #
-    #     meas = Measurement()
-    #     meas.write_period = write_period
-    #
-    #     if self._volt:
-    #         volt_set = self._volt
-    #     else:
-    #         volt_set = self.gate.voltage
-    #
-    #     meas.register_parameter(volt_set)
-    #     volt_set.post_delay = 0
-    #
-    #     meas.register_parameter(self._current, setpoints=(volt_set,))
-    #
-    #     with meas.run() as ds:
-    #
-    #         plot_subscriber = QCSubscriber(ds.dataset, volt_set, [self._current],
-    #                                        grid=None, log=plot_logs)
-    #         ds.dataset.subscribe(plot_subscriber)
-    #
-    #         curr = np.array([])
-    #         for vg in np.arange(0, volt_limit+volt_step, volt_step):
-    #
-    #             volt_set.set(vg)
-    #             time.sleep(self.gate_delay)
-    #
-    #             curr = np.append(curr, self._current.get())
-    #             ds.add_result((volt_set, vg),
-    #                           (self._current, curr[-1]))
-    #
-    #             if vg>0:
-    #                 if np.abs(curr.max() - curr.min()) > curr_limit:
-    #                     print('Leakage current limit exceeded!')
-    #                     vmax = vg-volt_step # previous step was the limit
-    #                     break
-    #                 elif np.abs(curr[-1])>compliance:
-    #                     print('Current compliance level exceeded!')
-    #                     vmax = vg-volt_step # previous step was the limit
-    #                     break
-    #         else:
-    #             vmax = volt_limit
-    #
-    #         for vg in np.arange(vmax, 0, -1*volt_step):
-    #
-    #             volt_set.set(vg)
-    #             time.sleep(self.gate_delay)
-    #
-    #             curr = np.append(curr, self._current.get())
-    #             ds.add_result((volt_set, vg),
-    #                           (self._current, curr[-1]))
-    #
-    #         self.gate_min = min(-1*vmax, -1*self.gate_step_coarse)
-    #         self.gate_max = max(vmax, self.gate_step_coarse)
-    #         self.gate._set_limits(minlimit=self.gate_min, maxlimit=self.gate_max)
-    #         self.V_open = min(self.gate_max, self.V_open)
-    #         self.gate_leak_runid.append(ds.run_id)
-    #
-    #         if vmax < 0.5:
-    #             self.failed  = True
-    #         else:
-    #             self.failed = False
-    #
-    #     return self.gate_min, self.gate_max
-    #
-    # def meas_connectivity(self):
-    #     ''' test pairs of contacts to see what is connected '''
-    #
-    #     self.gate.microd_to_dac()
-    #     self.gate.voltage(self.V_open)
-    #     self.contacts.voltage(0.0)
-    #     self.contacts.microd_float()
-    #
-    #     mi = pd.MultiIndex.from_tuples(
-    #             list(itertools.combinations(self.contacts_list,2)))
-    #     df = pd.DataFrame(index=mi, columns=['runid', 'resistance'])
-    #
-    #     xarray = np.linspace(-0.025, 0.025, 251)
-    #     for pair in itertools.combinations(self.contacts,2):
-    #
-    #         s = pair[1].chip_number()
-    #         d = pair[0].chip_number()
-    #         print(f'{s}->{d}')
-    #
-    #         pair[0].microd_to_bus()
-    #         pair[1].microd_to_dac()
-    #
-    #         runid = do1d(pair[1].voltage, xarray, 0.05, self._current)
-    #
-    #         dd = get_data_from_ds(runid, self._current.name, dtype='numpy')
-    #
-    #         bias = dd['x']['vals']
-    #         current = dd['y']['vals']
-    #         popt = np.polyfit(bias, current, 1)
-    #         R = 1/popt[0]
-    #         df.loc[d,s] = [runid,R]
-    #
-    #         pair[1].voltage(0.0)
-    #         pair[1].microd_float()
-    #         pair[0].microd_float()
-    #
-    #     idx = df[(df['resistance']<self.r_limit) & (df['resistance']>0)].index.values
-    #     working = list(set(c for row in idx for c in row)) # list of working contacts
-    #
-    #     # update list of failed contacts
-    #     self.contacts_failed = [False if c in working else True for c in self.contacts_list]
-=======
         pairs = itertools.combinations(self.ohmics,2)
         self.segments = [None]*len(pairs)
         for i, pair in enumerate(pairs):
@@ -626,5 +244,4 @@
 
             seg.save()
 
-        return run_id
->>>>>>> 705c30c8
+        return run_id